--- conflicted
+++ resolved
@@ -22,20 +22,20 @@
 
 ## Files
 
-<<<<<<< HEAD
 - `agents/autogen/__init__.py`: Package initialization
 - `agents/autogen/__main__.py`: Entry point and server setup
 - `agents/autogen/agent.py`: Core AutoGen agent logic
 - `agents/autogen/agent_executor.py`: Adapter for A2A SDK
 - `requirements.txt`: Dependencies
 - `README.md`: Usage guide
-=======
+
+
 This project is part of the AutoGen agent samples and follows the same licensing terms.
 
 ## Disclaimer
+
 Important: The sample code provided is for demonstration purposes and illustrates the mechanics of the Agent-to-Agent (A2A) protocol. When building production applications, it is critical to treat any agent operating outside of your direct control as a potentially untrusted entity.
 
 All data received from an external agent—including but not limited to its AgentCard, messages, artifacts, and task statuses—should be handled as untrusted input. For example, a malicious agent could provide an AgentCard containing crafted data in its fields (e.g., description, name, skills.description). If this data is used without sanitization to construct prompts for a Large Language Model (LLM), it could expose your application to prompt injection attacks.  Failure to properly validate and sanitize this data before use can introduce security vulnerabilities into your application.
 
-Developers are responsible for implementing appropriate security measures, such as input validation and secure handling of credentials to protect their systems and users.
->>>>>>> 5a6020a8
+Developers are responsible for implementing appropriate security measures, such as input validation and secure handling of credentials to protect their systems and users.