--- conflicted
+++ resolved
@@ -21,47 +21,11 @@
     uv run . --agent [url-of-your-a2a-server]
     ```
 
-<<<<<<< HEAD
    for example `--agent http://localhost:10000`. More command line options are documented in the source code. 
-
-
-For example:
-
-uv run . --agent http://localhost:10000
-
-Note: You can run the calendar_agent sample and use it's URL to test OAuth functionality.
-
-## Authentication
-The CLI supports interacting with agents that require authentication via bearer tokens (as is common with OAuth2 or OpenID Connect).
-
-### Using Google Cloud Authentication
-If your agent uses Google's Identity-Aware Proxy (IAP) or another service that accepts Google-issued ID tokens, you can use the --gcloud-auth flag. This will automatically use the gcloud CLI to fetch a token and send it with every request.
-
-Example:
-
-# Ensure you are logged in with gcloud first: gcloud auth login
-uv run . --agent <your-agent-url> --gcloud-auth
-
-Command-line Options
---agent <URL>: (Required) The base URL of the A2A agent you want to interact with.
-
---session <ID>: A numeric ID used to maintain a persistent client-side session for credential management. If you run the CLI with the same session ID, it will reuse the same authentication credentials. If not provided, a new random session is created each time.
-
---gcloud-auth: A flag to enable automatic authentication using an identity token from the gcloud CLI.
-
---history: A flag to display the full task history after a task completes.
-
---use_push_notifications: A flag to enable testing with push notifications. Requires a running push notification receiver.
-
---push_notification_receiver <URL>: The URL of the push notification receiver service. Defaults to http://localhost:5000.
-
 
 ## Disclaimer
 Important: The sample code provided is for demonstration purposes and illustrates the mechanics of the Agent-to-Agent (A2A) protocol. When building production applications, it is critical to treat any agent operating outside of your direct control as a potentially untrusted entity.
 
 All data received from an external agent—including but not limited to its AgentCard, messages, artifacts, and task statuses—should be handled as untrusted input. For example, a malicious agent could provide an AgentCard containing crafted data in its fields (e.g., description, name, skills.description). If this data is used without sanitization to construct prompts for a Large Language Model (LLM), it could expose your application to prompt injection attacks.  Failure to properly validate and sanitize this data before use can introduce security vulnerabilities into your application.
 
-Developers are responsible for implementing appropriate security measures, such as input validation and secure handling of credentials to protect their systems and users.
-=======
-   for example `--agent http://localhost:10000`. More command line options are documented in the source code. 
->>>>>>> ba47786a
+Developers are responsible for implementing appropriate security measures, such as input validation and secure handling of credentials to protect their systems and users.